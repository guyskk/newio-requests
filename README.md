# Curio + Requests: Async HTTP for Humans

[![travis-ci](https://api.travis-ci.org/guyskk/curequests.svg?branch=master)](https://travis-ci.org/guyskk/curequests) [![codecov](https://codecov.io/gh/guyskk/curequests/branch/master/graph/badge.svg)](https://codecov.io/gh/guyskk/curequests)
> The same taste as Requests!

## Overview

```python
from curio import run
from curequests import get, post

async def main():
    r = await get('https://httpbin.org/get')
    print(r.json())
    r = await post('https://httpbin.org/post', json={'hello': 'world'})
    print(r.json())

run(main)
```

## Install

Python 3.6+ is required.

```bash
pip install curequests
```

## Features

Follow http://docs.python-requests.org/en/master/#the-user-guide

> Work in progress, Not production ready!

### Quickstart

- [x] Make a Request
- [x] Passing Parameters In URLs
- [x] Response Content
- [x] Binary Response Content
- [x] JSON Response Content
- [x] Custom Headers
- [ ] POST a Multipart-Encoded File
- [x] Response Status Codes
- [x] Response Headers
- [x] Cookies
- [ ] Redirection and History
- [x] Timeouts
- [x] Errors and Exceptions

### Advanced Usage

- [x] Session Objects [CuSession]
- [x] Request and Response Objects [CuResponse]
- [x] Prepared Requests
- [x] SSL Cert Verification
- [x] Client Side Certificates
- [x] CA Certificates
- [x] Body Content Workflow
- [x] Keep-Alive
- [ ] Streaming Uploads
- [ ] Chunk-Encoded Requests
- [ ] POST Multiple Multipart-Encoded Files
- [x] Event Hooks
- [x] Custom Authentication
- [x] Streaming Requests [Async Generator]
- [ ] Proxies
- [x] Compliance
- [x] HTTP Verbs
- [x] Custom Verbs
- [x] Link Headers
- [x] Transport Adapters [CuHTTPAdapter]
- [x] Blocking Or Non-Blocking?
- [x] Header Ordering
- [x] Timeouts
<<<<<<< HEAD
- [x] Authentication

=======
- [x] Authentication


### Similar projects

- https://github.com/littlecodersh/trip
  Async HTTP for Humans, Tornado & Requests In Pair

>>>>>>> 19b41b58
<|MERGE_RESOLUTION|>--- conflicted
+++ resolved
@@ -1,88 +1,81 @@
-# Curio + Requests: Async HTTP for Humans
-
-[![travis-ci](https://api.travis-ci.org/guyskk/curequests.svg?branch=master)](https://travis-ci.org/guyskk/curequests) [![codecov](https://codecov.io/gh/guyskk/curequests/branch/master/graph/badge.svg)](https://codecov.io/gh/guyskk/curequests)
-> The same taste as Requests!
-
-## Overview
-
-```python
-from curio import run
-from curequests import get, post
-
-async def main():
-    r = await get('https://httpbin.org/get')
-    print(r.json())
-    r = await post('https://httpbin.org/post', json={'hello': 'world'})
-    print(r.json())
-
-run(main)
-```
-
-## Install
-
-Python 3.6+ is required.
-
-```bash
-pip install curequests
-```
-
-## Features
-
-Follow http://docs.python-requests.org/en/master/#the-user-guide
-
-> Work in progress, Not production ready!
-
-### Quickstart
-
-- [x] Make a Request
-- [x] Passing Parameters In URLs
-- [x] Response Content
-- [x] Binary Response Content
-- [x] JSON Response Content
-- [x] Custom Headers
-- [ ] POST a Multipart-Encoded File
-- [x] Response Status Codes
-- [x] Response Headers
-- [x] Cookies
-- [ ] Redirection and History
-- [x] Timeouts
-- [x] Errors and Exceptions
-
-### Advanced Usage
-
-- [x] Session Objects [CuSession]
-- [x] Request and Response Objects [CuResponse]
-- [x] Prepared Requests
-- [x] SSL Cert Verification
-- [x] Client Side Certificates
-- [x] CA Certificates
-- [x] Body Content Workflow
-- [x] Keep-Alive
-- [ ] Streaming Uploads
-- [ ] Chunk-Encoded Requests
-- [ ] POST Multiple Multipart-Encoded Files
-- [x] Event Hooks
-- [x] Custom Authentication
-- [x] Streaming Requests [Async Generator]
-- [ ] Proxies
-- [x] Compliance
-- [x] HTTP Verbs
-- [x] Custom Verbs
-- [x] Link Headers
-- [x] Transport Adapters [CuHTTPAdapter]
-- [x] Blocking Or Non-Blocking?
-- [x] Header Ordering
-- [x] Timeouts
-<<<<<<< HEAD
-- [x] Authentication
-
-=======
-- [x] Authentication
-
-
-### Similar projects
-
-- https://github.com/littlecodersh/trip
-  Async HTTP for Humans, Tornado & Requests In Pair
-
->>>>>>> 19b41b58
+# Curio + Requests: Async HTTP for Humans
+
+[![travis-ci](https://api.travis-ci.org/guyskk/curequests.svg?branch=master)](https://travis-ci.org/guyskk/curequests) [![codecov](https://codecov.io/gh/guyskk/curequests/branch/master/graph/badge.svg)](https://codecov.io/gh/guyskk/curequests)
+> The same taste as Requests!
+
+## Overview
+
+```python
+from curio import run
+from curequests import get, post
+
+async def main():
+    r = await get('https://httpbin.org/get')
+    print(r.json())
+    r = await post('https://httpbin.org/post', json={'hello': 'world'})
+    print(r.json())
+
+run(main)
+```
+
+## Install
+
+Python 3.6+ is required.
+
+```bash
+pip install curequests
+```
+
+## Features
+
+Follow http://docs.python-requests.org/en/master/#the-user-guide
+
+> Work in progress, Not production ready!
+
+### Quickstart
+
+- [x] Make a Request
+- [x] Passing Parameters In URLs
+- [x] Response Content
+- [x] Binary Response Content
+- [x] JSON Response Content
+- [x] Custom Headers
+- [ ] POST a Multipart-Encoded File
+- [x] Response Status Codes
+- [x] Response Headers
+- [x] Cookies
+- [ ] Redirection and History
+- [x] Timeouts
+- [x] Errors and Exceptions
+
+### Advanced Usage
+
+- [x] Session Objects [CuSession]
+- [x] Request and Response Objects [CuResponse]
+- [x] Prepared Requests
+- [x] SSL Cert Verification
+- [x] Client Side Certificates
+- [x] CA Certificates
+- [x] Body Content Workflow
+- [x] Keep-Alive
+- [ ] Streaming Uploads
+- [ ] Chunk-Encoded Requests
+- [ ] POST Multiple Multipart-Encoded Files
+- [x] Event Hooks
+- [x] Custom Authentication
+- [x] Streaming Requests [Async Generator]
+- [ ] Proxies
+- [x] Compliance
+- [x] HTTP Verbs
+- [x] Custom Verbs
+- [x] Link Headers
+- [x] Transport Adapters [CuHTTPAdapter]
+- [x] Blocking Or Non-Blocking?
+- [x] Header Ordering
+- [x] Timeouts
+- [x] Authentication
+
+### Similar projects
+
+- https://github.com/littlecodersh/trip
+  Async HTTP for Humans, Tornado & Requests In Pair